#!/usr/bin/make -f

export DEB_BUILD_MAINT_OPTIONS = hardening=+all
export DEB_LDFLAGS_MAINT_APPEND = -Wl,-z,defs -Wl,--as-needed

%:
	dh $@

ifneq ($(filter nodoc,$(DEB_BUILD_PROFILES)),)
DOCS=disabled
else
DOCS=enabled
endif

ifneq (,$(filter s390x hppa m68k powerpc ppc64 sparc64,$(DEB_HOST_ARCH)))
BLUEZ5_CODEC_LDAC=disabled
else
BLUEZ5_CODEC_LDAC=enabled
endif

override_dh_auto_configure:
	dh_auto_configure -- \
		-Daudiotestsrc=enabled \
		-Dauto_features=enabled \
<<<<<<< HEAD
		-Ddocs=true \
		-Dffmpeg=false \
		-Dgstreamer-device-provider=false \
		-Dinstalled_tests=true \
		-Dman=true \
		-Dtest=true \
		-Dvideotestsrc=true \
		-Dvolume=true \
		-Dvulkan=false \
=======
		-Davahi=disabled \
		-Dbluez5-codec-aac=disabled \
		-Dbluez5-codec-ldac=$(BLUEZ5_CODEC_LDAC) \
		-Dlibcamera=disabled \
		-Ddocs=$(DOCS) \
		-Dffmpeg=disabled \
		-Dinstalled_tests=enabled \
		-Dman=enabled \
		-Droc=disabled \
		-Dtest=enabled \
		-Dvideotestsrc=enabled \
		-Dvolume=enabled \
		-Dvulkan=disabled \
>>>>>>> 0af98193
		$(NULL)
	install -d debian/ld.so.conf.d
	echo "/usr/lib/$(DEB_HOST_MULTIARCH)/pipewire-0.3/jack/" > "debian/ld.so.conf.d/pipewire-jack-$(DEB_HOST_MULTIARCH).conf"

test_timeout_multiplier = 1

ifneq ($(filter arm hppa ia64 m68k riscv64 sh4 sparc%,$(DEB_HOST_ARCH_CPU)),)
test_timeout_multiplier = 5
endif

ifneq ($(filter mips%,$(DEB_HOST_ARCH_CPU)),)
test_timeout_multiplier = 10
endif

override_dh_auto_test:
	dh_auto_test \
		-- \
		--timeout-multiplier $(test_timeout_multiplier) \
		$(NULL)

override_dh_missing:
	dh_missing --fail-missing

override_dh_makeshlibs:
	dh_makeshlibs \
		--exclude=/usr/lib/$(DEB_HOST_MULTIARCH)/gstreamer-1.0 \
		--exclude=/usr/lib/$(DEB_HOST_MULTIARCH)/pipewire-0.3 \
		--exclude=/usr/lib/$(DEB_HOST_MULTIARCH)/spa-0.2 \
		-- -c4

override_dh_shlibdeps-arch:
	dh_shlibdeps \
		-ppipewire-audio-client-libraries \
		-l/usr/lib/$(DEB_HOST_MULTIARCH)/pipewire-0.3 \
		-- \
		-Ldebian/pipewire-audio-client-libraries.shlibs.local \
		$(NULL)
	dh_shlibdeps \
		--remaining-packages \
		-l/usr/lib/$(DEB_HOST_MULTIARCH)/pipewire-0.3 \
		$(NULL)<|MERGE_RESOLUTION|>--- conflicted
+++ resolved
@@ -22,17 +22,6 @@
 	dh_auto_configure -- \
 		-Daudiotestsrc=enabled \
 		-Dauto_features=enabled \
-<<<<<<< HEAD
-		-Ddocs=true \
-		-Dffmpeg=false \
-		-Dgstreamer-device-provider=false \
-		-Dinstalled_tests=true \
-		-Dman=true \
-		-Dtest=true \
-		-Dvideotestsrc=true \
-		-Dvolume=true \
-		-Dvulkan=false \
-=======
 		-Davahi=disabled \
 		-Dbluez5-codec-aac=disabled \
 		-Dbluez5-codec-ldac=$(BLUEZ5_CODEC_LDAC) \
@@ -46,7 +35,6 @@
 		-Dvideotestsrc=enabled \
 		-Dvolume=enabled \
 		-Dvulkan=disabled \
->>>>>>> 0af98193
 		$(NULL)
 	install -d debian/ld.so.conf.d
 	echo "/usr/lib/$(DEB_HOST_MULTIARCH)/pipewire-0.3/jack/" > "debian/ld.so.conf.d/pipewire-jack-$(DEB_HOST_MULTIARCH).conf"
